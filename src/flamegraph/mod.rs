mod attrs;

pub use attrs::FuncFrameAttrsMap;

use std::io;
use std::io::prelude::*;

use num_format::Locale;
use quick_xml::{
    events::{BytesEnd, BytesStart, BytesText, Event},
    Writer,
};
use str_stack::StrStack;

mod color;
mod merge;
mod svg;
pub use color::BackgroundColor;
pub use color::Palette;
use svg::StyleOptions;

const IMAGEWIDTH: usize = 1200; // max width, pixels
const FRAMEHEIGHT: usize = 16; // max height is dynamic
const FONTSIZE: usize = 12; // base text size
const FONTWIDTH: f64 = 0.59; // avg width relative to FONTSIZE
const MINWIDTH: f64 = 0.1; // min function width, pixels
const YPAD1: usize = FONTSIZE * 3; // pad top, include title
const YPAD2: usize = FONTSIZE * 2 + 10; // pad bottom, include labels
const XPAD: usize = 10; // pad lefm and right
const FRAMEPAD: usize = 1; // vertical padding for frames
const PALETTE_FILE: &str = "palette.map";

#[derive(Debug, Default)]
pub struct Options {
    pub colors: color::Palette,
    pub bgcolors: Option<color::BackgroundColor>,
    pub hash: bool,
    pub consistent_palette: bool,
    pub func_frameattrs: FuncFrameAttrsMap,
    pub direction: Direction,
    pub title: String,
}

#[derive(Debug, Clone, Copy, Eq, PartialEq)]
pub enum Direction {
    Straight,
    Inverted,
}

macro_rules! args {
    ($($key:expr => $value:expr),*) => {{
        [$(($key, $value),)*].into_iter().map(|(k, v): &(&str, &str)| (*k, *v))
    }};
}

struct FrameAttributes<'a> {
    title: &'a str,
    class: &'a str,
    onmouseover: &'a str,
    onmouseout: &'a str,
    onclick: &'a str,
    style: Option<&'a str>,
    g_extra: Option<&'a Vec<(String, String)>>,
    href: Option<&'a str>,
    target: &'a str,
    a_extra: Option<&'a Vec<(String, String)>>,
}

fn override_or_add_attributes<'a>(
    title: &'a str,
    attributes: Option<&'a attrs::FrameAttrs>,
) -> FrameAttributes<'a> {
    let mut title = title;
    let mut class = "func_g";
    let mut onmouseover = "s(this)";
    let mut onmouseout = "c()";
    let mut onclick = "zoom(this)";
    let mut style = None;
    let mut g_extra = None;
    let mut href = None;
    let mut target = "_top";
    let mut a_extra = None;

    // Handle any overridden or extra attributes.
    if let Some(attrs) = attributes {
        if let Some(ref c) = attrs.g.class {
            class = c.as_str();
        }
        if let Some(ref c) = attrs.g.style {
            style = Some(c.as_str());
        }
        if let Some(ref o) = attrs.g.onmouseover {
            onmouseover = o.as_str();
        }
        if let Some(ref o) = attrs.g.onmouseout {
            onmouseout = o.as_str();
        }
        if let Some(ref o) = attrs.g.onclick {
            onclick = o.as_str();
        }
        if let Some(ref t) = attrs.title {
            title = t.as_str();
        }
        g_extra = Some(&attrs.g.extra);
        if let Some(ref h) = attrs.a.href {
            href = Some(h.as_str());
        }
        if let Some(ref t) = attrs.a.target {
            target = t.as_str();
        }
        a_extra = Some(&attrs.a.extra);
    }

    FrameAttributes {
        title,
        class,
        onmouseover,
        onmouseout,
        onclick,
        style,
        g_extra,
        href,
        target,
        a_extra,
    }
}

pub fn from_sorted_lines<'a, I, W>(opt: Options, lines: I, writer: W) -> quick_xml::Result<()>
where
    I: IntoIterator<Item = &'a str>,
    W: Write,
{
    let mut palette_map = if opt.consistent_palette {
        Some(color::PaletteMap::load(PALETTE_FILE)?)
    } else {
        None
    };

    let (bgcolor1, bgcolor2) = color::bgcolor_for(opt.bgcolors, opt.colors);

    let mut buffer = StrStack::new();
    let (mut frames, time, ignored) = merge::frames(lines);
    if ignored != 0 {
        warn!("Ignored {} lines with invalid format", ignored);
    }

    // let's start writing the svg!
    let mut svg = Writer::new(writer);
    if time == 0 {
        error!("No stack counts found");
        // emit an error message SVG, for tools automating flamegraph use
        let imageheight = FONTSIZE * 5;
        svg::write_header(&mut svg, imageheight)?;
        svg::write_str(
            &mut svg,
            &mut buffer,
            svg::TextItem {
                color: "black",
                size: FONTSIZE + 2,
                x: (IMAGEWIDTH / 2) as f64,
                y: (FONTSIZE * 2) as f64,
                text: "ERROR: No valid input provided to flamegraph".into(),
                location: Some("middle"),
                extra: None,
            },
        )?;
        svg.write_event(Event::End(BytesEnd::borrowed(b"svg")))?;
        svg.write_event(Event::Eof)?;
        return Err(quick_xml::Error::Io(io::Error::new(
            io::ErrorKind::InvalidData,
            "No stack counts found",
        )));
    }

    let timemax = time;
    let widthpertime = (IMAGEWIDTH - 2 * XPAD) as f64 / timemax as f64;
    let minwidth_time = MINWIDTH / widthpertime;

    // prune blocks that are too narrow
    let mut depthmax = 0;
    frames.retain(|frame| {
        if ((frame.end_time - frame.start_time) as f64) < minwidth_time {
            false
        } else {
            depthmax = std::cmp::max(depthmax, frame.location.depth);
            true
        }
    });

    // draw canvas, and embed interactive JavaScript program
    let imageheight = ((depthmax + 1) * FRAMEHEIGHT) + YPAD1 + YPAD2;
    svg::write_header(&mut svg, imageheight)?;

    let style_options = StyleOptions {
        imageheight,
        bgcolor1,
        bgcolor2,
    };
    svg::write_prelude(&mut svg, &style_options, &opt)?;

    // Used when picking color parameters at random, when no option determines how to pick these
    // parameters. We instanciate it here because it may be called once for each iteration in the
    // frames loop.
    let mut thread_rng = rand::thread_rng();

    // struct to reuse accross loops to avoid allocations
    let mut event_start = Event::Start({ BytesStart::owned_name("g") });

    // draw frames
    let mut samples_txt_buffer = num_format::Buffer::default();
    for frame in frames {
        let x1 = XPAD + (frame.start_time as f64 * widthpertime) as usize;
        let x2 = XPAD + (frame.end_time as f64 * widthpertime) as usize;
        let (y1, y2) = match opt.direction {
            Direction::Straight => {
                let y1 = imageheight - YPAD2 - (frame.location.depth + 1) * FRAMEHEIGHT + FRAMEPAD;
                let y2 = imageheight - YPAD2 - frame.location.depth * FRAMEHEIGHT;
                (y1, y2)
            }
            Direction::Inverted => {
                let y1 = YPAD1 + frame.location.depth * FRAMEHEIGHT;
                let y2 = YPAD1 + (frame.location.depth + 1) * FRAMEHEIGHT - FRAMEPAD;
                (y1, y2)
            }
        };

        let samples = frame.end_time - frame.start_time;

        // add thousands separators to `samples`
        let _ = samples_txt_buffer.write_formatted(&samples, &Locale::en);
        let samples_txt = samples_txt_buffer.as_str();

        let info = if frame.location.function.is_empty() && frame.location.depth == 0 {
            write!(buffer, "all ({} samples, 100%)", samples_txt)
        } else {
            let pct = (100 * samples) as f64 / timemax as f64;

            // strip any annotation
            write!(
                buffer,
                "{} ({} samples, {:.2}%)",
                deannotate(&frame.location.function),
                samples_txt,
                pct
            )
        };

        let frame_attributes = opt
            .func_frameattrs
            .frameattrs_for_func(frame.location.function);
        let frame_attributes = override_or_add_attributes(&buffer[info], frame_attributes);
        let href_is_some = frame_attributes.href.is_some();

<<<<<<< HEAD
        svg.write_event(Event::Start({
            let mut g = BytesStart::borrowed_name(b"g").with_attributes(args!(
                "class" => frame_attributes.class
            ));
            if let Some(style) = frame_attributes.style {
                g.extend_attributes(std::iter::once(("style", style)));
            }
            g.extend_attributes(args!(
                "onmouseover" => frame_attributes.onmouseover,
                "onmouseout" => frame_attributes.onmouseout,
                "onclick" => frame_attributes.onclick
            ));
            if let Some(extra) = frame_attributes.g_extra {
=======
        if let Event::Start(ref mut g) = event_start {
            // clear the BytesStart
            g.clear_attributes();

            g.extend_attributes(args!(
                "class" => class,
                "onmouseover" => onmouseover,
                "onmouseout" => onmouseout,
                "onclick" => onclick
            ));

            // add optional attributes
            if let Some(style) = style {
                g.extend_attributes(std::iter::once(("style", style)));
            }
            if let Some(extra) = g_extra {
>>>>>>> 58a27302
                g.extend_attributes(extra.iter().map(|(k, v)| (k.as_str(), v.as_str())));
            }
        }

        svg.write_event(&event_start)?;

        svg.write_event(Event::Start(BytesStart::borrowed_name(b"title")))?;
        svg.write_event(Event::Text(BytesText::from_plain_str(
            frame_attributes.title,
        )))?;
        svg.write_event(Event::End(BytesEnd::borrowed(b"title")))?;

        if let Some(href) = frame_attributes.href {
            svg.write_event(Event::Start({
                let mut a = BytesStart::borrowed_name(b"a").with_attributes(args!(
                    "xlink:href" => href,
                    "target" => frame_attributes.target
                ));
                if let Some(extra) = frame_attributes.a_extra {
                    a.extend_attributes(extra.iter().map(|(k, v)| (k.as_str(), v.as_str())));
                }
                a
            }))?;
        }

        if frame.location.function == "--" {
            filled_rectangle(&mut svg, &mut buffer, x1, x2, y1, y2, color::VDGREY)?;
        } else if frame.location.function == "-" {
            filled_rectangle(&mut svg, &mut buffer, x1, x2, y1, y2, color::DGREY)?;
        } else if let Some(ref mut palette_map) = palette_map {
            let color = palette_map.find_color_for(&frame.location.function, |name| {
                color::color(opt.colors, opt.hash, name, &mut thread_rng)
            });
            filled_rectangle(&mut svg, &mut buffer, x1, x2, y1, y2, color)?;
        } else {
            let color = color::color(
                opt.colors,
                opt.hash,
                frame.location.function,
                &mut thread_rng,
            );
            filled_rectangle(&mut svg, &mut buffer, x1, x2, y1, y2, color)?;
        };

        let fitchars = ((x2 - x1) as f64 / (FONTSIZE as f64 * FONTWIDTH)).trunc() as usize;
        let text: svg::TextArgument = if fitchars >= 3 {
            // room for one char plus two dots
            let f = deannotate(&frame.location.function);

            // TODO: use Unicode grapheme clusters instead
            if f.len() < fitchars {
                // no need to truncate
                f.into()
            } else {
                // need to truncate :'(
                use std::fmt::Write;
                let mut w = buffer.writer();
                for c in f.chars().take(fitchars - 2) {
                    w.write_char(c).expect("writing to buffer shouldn't fail");
                }
                w.write_str("..").expect("writing to buffer shouldn't fail");
                w.finish().into()
            }
        } else {
            // don't show the function name
            "".into()
        };

        svg::write_str(
            &mut svg,
            &mut buffer,
            svg::TextItem {
                color: "rgb(0, 0, 0)",
                size: FONTSIZE,
                x: x1 as f64 + 3.0,
                y: 3.0 + (y1 + y2) as f64 / 2.0,
                text,
                location: None,
                extra: None,
            },
        )?;

        buffer.clear();
        if href_is_some {
            svg.write_event(Event::End(BytesEnd::borrowed(b"a")))?;
        }
        svg.write_event(Event::End(BytesEnd::borrowed(b"g")))?;
    }

    svg.write_event(Event::End(BytesEnd::borrowed(b"svg")))?;
    svg.write_event(Event::Eof)?;

    if let Some(palette_map) = palette_map {
        palette_map
            .save(PALETTE_FILE)
            .map_err(quick_xml::Error::Io)?;
    }

    Ok(())
}

pub fn from_reader<R, W>(opt: Options, mut reader: R, writer: W) -> quick_xml::Result<()>
where
    R: Read,
    W: Write,
{
    let mut input = String::new();
    reader
        .read_to_string(&mut input)
        .map_err(quick_xml::Error::Io)?;

    from_sorted_lines(opt, input.lines(), writer)
}

pub fn from_readers<R, W>(opt: Options, readers: R, writer: W) -> quick_xml::Result<()>
where
    R: IntoIterator,
    R::Item: Read,
    W: Write,
{
    let mut input = String::new();
    for mut reader in readers {
        reader
            .read_to_string(&mut input)
            .map_err(quick_xml::Error::Io)?;
    }

    let mut lines: Vec<&str> = input.lines().collect();
    lines.sort_unstable();
    from_sorted_lines(opt, lines, writer)
}

fn deannotate(f: &str) -> &str {
    if f.ends_with(']') {
        if let Some(ai) = f.rfind("_[") {
            if f[ai..].len() == 4 && "kwij".contains(&f[ai + 2..ai + 3]) {
                return &f[..ai];
            }
        }
    }
    f
}

fn filled_rectangle<W: Write>(
    svg: &mut Writer<W>,
    buffer: &mut StrStack,
    x1: usize,
    x2: usize,
    y1: usize,
    y2: usize,
    color: (u8, u8, u8),
) -> quick_xml::Result<usize> {
    let x = write!(buffer, "{}", x1);
    let y = write!(buffer, "{}", y1);
    let width = write!(buffer, "{}", x2 - x1);
    let height = write!(buffer, "{}", y2 - y1);
    let color = write!(buffer, "rgb({},{},{})", color.0, color.1, color.2);

    svg.write_event(Event::Empty(
        BytesStart::borrowed_name(b"rect").with_attributes(args!(
                "x" => &buffer[x],
                "y" => &buffer[y],
                "width" => &buffer[width],
                "height" => &buffer[height],
                "fill" => &buffer[color]
        )),
    ))
}

impl Default for Direction {
    fn default() -> Self {
        Direction::Straight
    }
}<|MERGE_RESOLUTION|>--- conflicted
+++ resolved
@@ -251,38 +251,22 @@
         let frame_attributes = override_or_add_attributes(&buffer[info], frame_attributes);
         let href_is_some = frame_attributes.href.is_some();
 
-<<<<<<< HEAD
-        svg.write_event(Event::Start({
-            let mut g = BytesStart::borrowed_name(b"g").with_attributes(args!(
-                "class" => frame_attributes.class
-            ));
-            if let Some(style) = frame_attributes.style {
-                g.extend_attributes(std::iter::once(("style", style)));
-            }
+        if let Event::Start(ref mut g) = event_start {
+            // clear the BytesStart
+            g.clear_attributes();
+
             g.extend_attributes(args!(
+                "class" => frame_attributes.class,
                 "onmouseover" => frame_attributes.onmouseover,
                 "onmouseout" => frame_attributes.onmouseout,
                 "onclick" => frame_attributes.onclick
             ));
+
+            // add optional attributes
+            if let Some(style) = frame_attributes.style {
+                g.extend_attributes(std::iter::once(("style", style)));
+            }
             if let Some(extra) = frame_attributes.g_extra {
-=======
-        if let Event::Start(ref mut g) = event_start {
-            // clear the BytesStart
-            g.clear_attributes();
-
-            g.extend_attributes(args!(
-                "class" => class,
-                "onmouseover" => onmouseover,
-                "onmouseout" => onmouseout,
-                "onclick" => onclick
-            ));
-
-            // add optional attributes
-            if let Some(style) = style {
-                g.extend_attributes(std::iter::once(("style", style)));
-            }
-            if let Some(extra) = g_extra {
->>>>>>> 58a27302
                 g.extend_attributes(extra.iter().map(|(k, v)| (k.as_str(), v.as_str())));
             }
         }
