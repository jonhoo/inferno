use std::io;
use std::path::PathBuf;

use env_logger::Env;
use inferno::collapse::dtrace::{Folder, Options};
use inferno::collapse::{Collapse, DEFAULT_NTHREADS};
use lazy_static::lazy_static;
use structopt::StructOpt;

lazy_static! {
    static ref NTHREADS: String = format!("{}", *DEFAULT_NTHREADS);
}

#[derive(Debug, StructOpt)]
#[structopt(
    name = "inferno-collapse-dtrace",
    author = "",
    after_help = "\
[1] This processes the result of the dtrace ustack() as run with:
        dtrace -x ustackframes=100 -n 'profile-97 /pid == 12345 && arg1/ { @[ustack()] = count(); } tick-60s { exit(0); }'
    or including kernel time:
        dtrace -x ustackframes=100 -n 'profile-97 /pid == 12345/ { @[ustack()] = count(); } tick-60s { exit(0); }'
    "
)]
struct Opt {
    // ************* //
    // *** FLAGS *** //
    // ************* //
    /// Include offsets
    #[structopt(long = "includeoffset")]
    includeoffset: bool,

    /// Silence all log output
    #[structopt(short = "q", long = "quiet")]
    quiet: bool,

    /// Verbose logging mode (-v, -vv, -vvv)
    #[structopt(short = "v", long = "verbose", parse(from_occurrences))]
    verbose: usize,

    // *************** //
    // *** OPTIONS *** //
    // *************** //
    /// Number of threads to use.
    #[structopt(
        short = "n",
        long = "nthreads",
        raw(default_value = "&NTHREADS"),
        value_name = "UINT"
    )]
    nthreads: usize,

<<<<<<< HEAD
    // ************ //
    // *** ARGS *** //
    // ************ //
    /// Dtrace script output file, or STDIN if not specified
    #[structopt(value_name = "PATH")]
=======
    /// Demangle function names
    #[structopt(long = "demangle")]
    demangle: bool,

    /// perf script output file, or STDIN if not specified
>>>>>>> 9d7657a7
    infile: Option<PathBuf>,
}

impl Opt {
    fn into_parts(self) -> (Option<PathBuf>, Options) {
        (
            self.infile,
            Options {
                includeoffset: self.includeoffset,
<<<<<<< HEAD
                nthreads: self.nthreads,
=======
                demangle: self.demangle,
>>>>>>> 9d7657a7
            },
        )
    }
}

fn main() -> io::Result<()> {
    let opt = Opt::from_args();

    // Initialize logger
    if !opt.quiet {
        env_logger::Builder::from_env(Env::default().default_filter_or(match opt.verbose {
            0 => "warn",
            1 => "info",
            2 => "debug",
            _ => "trace",
        }))
        .default_format_timestamp(false)
        .init();
    }

    let (infile, options) = opt.into_parts();
    Folder::from(options).collapse_file(infile.as_ref(), io::stdout().lock())
}<|MERGE_RESOLUTION|>--- conflicted
+++ resolved
@@ -26,6 +26,10 @@
     // ************* //
     // *** FLAGS *** //
     // ************* //
+    /// Demangle function names
+    #[structopt(long = "demangle")]
+    demangle: bool,
+
     /// Include offsets
     #[structopt(long = "includeoffset")]
     includeoffset: bool,
@@ -50,19 +54,11 @@
     )]
     nthreads: usize,
 
-<<<<<<< HEAD
     // ************ //
     // *** ARGS *** //
     // ************ //
+    #[structopt(value_name = "PATH")]
     /// Dtrace script output file, or STDIN if not specified
-    #[structopt(value_name = "PATH")]
-=======
-    /// Demangle function names
-    #[structopt(long = "demangle")]
-    demangle: bool,
-
-    /// perf script output file, or STDIN if not specified
->>>>>>> 9d7657a7
     infile: Option<PathBuf>,
 }
 
@@ -71,12 +67,9 @@
         (
             self.infile,
             Options {
+                demangle: self.demangle,
                 includeoffset: self.includeoffset,
-<<<<<<< HEAD
                 nthreads: self.nthreads,
-=======
-                demangle: self.demangle,
->>>>>>> 9d7657a7
             },
         )
     }
