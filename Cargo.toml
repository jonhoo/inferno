--- conflicted
+++ resolved
@@ -23,21 +23,18 @@
 [dependencies]
 structopt = "0.2"
 smallvec = "0.6"
-<<<<<<< HEAD
 object = "0.11"
 gimli = "0.16"
 memmap = "0.7"
 log = "0.4"
+quick-xml = "0.13"
+pretty_toa = "1.0.0"
 
 # When a new version of addr2line with this revision
 # is released on crates.io, we can switch to that.
 [dependencies.addr2line]
 git = "https://github.com/gimli-rs/addr2line"
 rev = "78f436b9c63b19803a9f5d162ba0b785f5ef6636"
-=======
-quick-xml = "0.13"
-pretty_toa = "1.0.0"
->>>>>>> 048990b7
 
 [dev-dependencies]
 pretty_assertions = "0.5"
